// Copyright (c) Microsoft Corporation. All rights reserved.
// Licensed under the MIT License.

#pragma once

#include "core/common/logging/logging.h"
#include "core/framework/allocatormgr.h"
#include "core/framework/customregistry.h"
#include "core/framework/execution_frame.h"
#include "core/framework/op_kernel.h"
#include "core/framework/run_options.h"
#include "core/framework/session_state.h"
#include "core/framework/tensor.h"
#include "core/graph/graph_viewer.h"
#include "core/graph/model.h"
#include "core/framework/data_types.h"
#include "test/test_environment.h"
#include "test/framework/TestAllocatorManager.h"
#include "core/framework/TensorSeq.h"

#include "gmock/gmock.h"
#include "gtest/gtest.h"
#include <gsl/gsl>
#include "core/util/math_cpuonly.h"

namespace onnxruntime {
class InferenceSession;
struct SessionOptions;

namespace test {
template <typename T>
struct SeqTensors {
  void AddTensor(const std::vector<int64_t>& shape0, const std::vector<T>& data0) {
    tensors.push_back(Tensor<T>{shape0, data0});
  }

  template <typename U>
  struct Tensor {
    std::vector<int64_t> shape;
    std::vector<U> data;
  };
  std::vector<Tensor<T>> tensors;
};

// unfortunately std::optional is in C++17 so use a miniversion of it
template <typename T>
class optional {
 public:
  optional(T v) : has_value_(true), value_(v) {}
  optional() : has_value_(false) {}
  bool has_value() const { return has_value_; }
  const T& value() const {
    ORT_ENFORCE(has_value_);
    return value_;
  }

 private:
  bool has_value_;
  T value_;
};

// Function templates to translate C++ types into ONNX_NAMESPACE::TensorProto_DataTypes
template <typename T>
constexpr ONNX_NAMESPACE::TensorProto_DataType TypeToDataType();

template <>
constexpr ONNX_NAMESPACE::TensorProto_DataType TypeToDataType<float>() { return ONNX_NAMESPACE::TensorProto_DataType_FLOAT; }

template <>
constexpr ONNX_NAMESPACE::TensorProto_DataType TypeToDataType<double>() { return ONNX_NAMESPACE::TensorProto_DataType_DOUBLE; }

template <>
constexpr ONNX_NAMESPACE::TensorProto_DataType TypeToDataType<int32_t>() { return ONNX_NAMESPACE::TensorProto_DataType_INT32; }

template <>
constexpr ONNX_NAMESPACE::TensorProto_DataType TypeToDataType<int64_t>() { return ONNX_NAMESPACE::TensorProto_DataType_INT64; }

template <>
constexpr ONNX_NAMESPACE::TensorProto_DataType TypeToDataType<bool>() { return ONNX_NAMESPACE::TensorProto_DataType_BOOL; }

template <>
constexpr ONNX_NAMESPACE::TensorProto_DataType TypeToDataType<int8_t>() { return ONNX_NAMESPACE::TensorProto_DataType_INT8; }

template <>
constexpr ONNX_NAMESPACE::TensorProto_DataType TypeToDataType<int16_t>() { return ONNX_NAMESPACE::TensorProto_DataType_INT16; }

template <>
constexpr ONNX_NAMESPACE::TensorProto_DataType TypeToDataType<uint8_t>() { return ONNX_NAMESPACE::TensorProto_DataType_UINT8; }

template <>
constexpr ONNX_NAMESPACE::TensorProto_DataType TypeToDataType<uint16_t>() { return ONNX_NAMESPACE::TensorProto_DataType_UINT16; }

template <>
constexpr ONNX_NAMESPACE::TensorProto_DataType TypeToDataType<uint32_t>() { return ONNX_NAMESPACE::TensorProto_DataType_UINT32; }

template <>
constexpr ONNX_NAMESPACE::TensorProto_DataType TypeToDataType<uint64_t>() { return ONNX_NAMESPACE::TensorProto_DataType_UINT64; }

template <>
constexpr ONNX_NAMESPACE::TensorProto_DataType TypeToDataType<std::string>() { return ONNX_NAMESPACE::TensorProto_DataType_STRING; }

template <>
constexpr ONNX_NAMESPACE::TensorProto_DataType TypeToDataType<MLFloat16>() { return ONNX_NAMESPACE::TensorProto_DataType_FLOAT16; }

template <>
constexpr ONNX_NAMESPACE::TensorProto_DataType TypeToDataType<BFloat16>() { return ONNX_NAMESPACE::TensorProto_DataType_BFLOAT16; }

template <typename T>
struct TTypeProto : ONNX_NAMESPACE::TypeProto {
  TTypeProto(const std::vector<int64_t>* shape = nullptr) {
    mutable_tensor_type()->set_elem_type(TypeToDataType<T>());

    if (shape) {
      auto mutable_shape = mutable_tensor_type()->mutable_shape();
      for (auto i : *shape) {
        auto* mutable_dim = mutable_shape->add_dim();
        if (i != -1)
          mutable_dim->set_dim_value(i);
        else
          mutable_dim->set_dim_param("symbolic");
      }
    }
  }
};

// Variable template for ONNX_NAMESPACE::TensorProto_DataTypes, s_type_proto<float>, etc..
template <typename T>
struct TTensorType {
  static const TTypeProto<T> s_type_proto;
};

template <typename T>
const TTypeProto<T> TTensorType<T>::s_type_proto;

//TypeProto for map<TKey, TVal>
template <typename TKey, typename TVal>
struct MTypeProto : ONNX_NAMESPACE::TypeProto {
  MTypeProto() {
    mutable_map_type()->set_key_type(TypeToDataType<TKey>());
    mutable_map_type()->mutable_value_type()->mutable_tensor_type()->set_elem_type(TypeToDataType<TVal>());
    mutable_map_type()->mutable_value_type()->mutable_tensor_type()->mutable_shape()->clear_dim();
  }
};

template <typename TKey, typename TVal>
struct MMapType {
  static const MTypeProto<TKey, TVal> s_map_type_proto;
};

template <typename TKey, typename TVal>
const MTypeProto<TKey, TVal> MMapType<TKey, TVal>::s_map_type_proto;

//TypeProto for vector<map<TKey, TVal>>
template <typename TKey, typename TVal>
struct VectorOfMapTypeProto : ONNX_NAMESPACE::TypeProto {
  VectorOfMapTypeProto() {
    auto* map_type = mutable_sequence_type()->mutable_elem_type()->mutable_map_type();
    map_type->set_key_type(TypeToDataType<TKey>());
    map_type->mutable_value_type()->mutable_tensor_type()->set_elem_type(TypeToDataType<TVal>());
    map_type->mutable_value_type()->mutable_tensor_type()->mutable_shape()->clear_dim();
  }
};

template <typename TKey, typename TVal>
struct VectorOfMapType {
  static const VectorOfMapTypeProto<TKey, TVal> s_vec_map_type_proto;
};

template <typename TKey, typename TVal>
const VectorOfMapTypeProto<TKey, TVal> VectorOfMapType<TKey, TVal>::s_vec_map_type_proto;

template <typename ElemType>
struct SequenceTensorTypeProto : ONNX_NAMESPACE::TypeProto {
  SequenceTensorTypeProto() {
    MLDataType dt = DataTypeImpl::GetTensorType<ElemType>();
    const auto* elem_proto = dt->GetTypeProto();
    mutable_sequence_type()->mutable_elem_type()->CopyFrom(*elem_proto);
    auto* tensor_type = mutable_sequence_type()->mutable_elem_type()->mutable_tensor_type();
    tensor_type->set_elem_type(TypeToDataType<ElemType>());
  }
};

template <typename ElemType>
struct SequenceTensorType {
  static const SequenceTensorTypeProto<ElemType> s_sequence_tensor_type_proto;
};

template <typename ElemType>
const SequenceTensorTypeProto<ElemType> SequenceTensorType<ElemType>::s_sequence_tensor_type_proto;

// To use OpTester:
//  1. Create one with the op name
//  2. Call AddAttribute with any attributes
//  3. Call AddInput for all the inputs
//  4. Call AddOutput with all expected outputs
//  5. Call Run
// Not all tensor types and output types are added, if a new input type is used, add it to the TypeToDataType list above
// for new output types, add a new specialization for Check<>
// See current usage for an example, should be self explanatory
class OpTester {
 public:
  explicit OpTester(const char* op, int opset_version = 7, const char* domain = onnxruntime::kOnnxDomain)
      : op_(op), domain_(domain), opset_version_(opset_version) {}

  ~OpTester();

  // Set whether the NodeArg created by AddInput/AddOutput should include shape information
  // for Tensor types. If not added, shape inferencing should resolve. If added, shape inferencing
  // should validate. Default is to not add.
  // Additionally a symbolic dimension will be added if symbolic_dim matches a dimension in the input.
  OpTester& AddShapeToTensorData(bool add_shape = true, int symbolic_dim = -1) {
    add_shape_to_tensor_data_ = add_shape;
    add_symbolic_dim_to_tensor_data_ = symbolic_dim;
    return *this;
  }

  // We have an initializer_list and vector version of the Add functions because std::vector is specialized for
  // bool and we can't get the raw data out. So those cases must use an initializer_list
  template <typename T>
  void AddInput(const char* name, const std::vector<int64_t>& dims, const std::initializer_list<T>& values, bool is_initializer = false) {
    AddData(input_data_, name, dims, values.begin(), values.size(), is_initializer);
  }

  template <typename T>
  void AddInput(const char* name, const std::vector<int64_t>& dims, const std::vector<T>& values, bool is_initializer = false) {
    AddData(input_data_, name, dims, values.data(), values.size(), is_initializer);
  }

  // Add other registered types, possibly experimental
  template <typename T>
  void AddInput(const char* name, const T& val) {
    auto mltype = DataTypeImpl::GetType<T>();
    ORT_ENFORCE(mltype != nullptr, "T must be a registered cpp type");
    auto ptr = onnxruntime::make_unique<T>(val);
    OrtValue value;
    value.Init(ptr.get(), mltype, mltype->GetDeleteFunc());
    ptr.release();
    input_data_.push_back(Data(NodeArg(name, mltype->GetTypeProto()), std::move(value), optional<float>(), optional<float>()));
  }

  template <typename T>
  void AddInput(const char* name, T&& val) {
    auto mltype = DataTypeImpl::GetType<T>();
    ORT_ENFORCE(mltype != nullptr, "T must be a registered cpp type");
    auto ptr = onnxruntime::make_unique<T>(std::move(val));
    OrtValue value;
    value.Init(ptr.get(), mltype, mltype->GetDeleteFunc());
    ptr.release();
    input_data_.push_back(Data(NodeArg(name, mltype->GetTypeProto()), std::move(value), optional<float>(), optional<float>()));
  }

  template <typename T>
  void AddSeqInput(const char* name, const SeqTensors<T>& seq_tensors) {
<<<<<<< HEAD
    AddSeqData<T>(input_data_, name, seq_tensors);
  }

  template <typename T>
  void AddSeqOutput(const char* name, const SeqTensors<T>& seq_tensors) {
    AddSeqData<T>(output_data_, name, seq_tensors);
=======
    auto mltype = DataTypeImpl::GetType<TensorSeq>();
    ORT_ENFORCE(mltype != nullptr, "TensorSeq must be a registered cpp type");
    auto ptr = onnxruntime::make_unique<TensorSeq>();
    auto num_tensors = seq_tensors.tensors.size();
    ptr->tensors.resize(num_tensors);
    for (int i = 0; i < num_tensors; ++i) {
      TensorShape shape{seq_tensors.tensors[i].shape};
      auto values_count = static_cast<int64_t>(seq_tensors.tensors[i].data.size());
      ORT_ENFORCE(shape.Size() == values_count, values_count,
                  " input values doesn't match tensor size of ", shape.Size());

      auto allocator = test::AllocatorManager::Instance().GetAllocator(CPU);
      auto& tensor = ptr->tensors[i];

      tensor = Tensor(DataTypeImpl::GetType<T>(),
                      shape,
                      allocator);

      auto* data_ptr = tensor.template MutableData<T>();
      for (int64_t x = 0; x < values_count; ++x) {
        data_ptr[x] = seq_tensors.tensors[i].data[x];
      }
    }

    OrtValue value;
    value.Init(ptr.get(), mltype, mltype->GetDeleteFunc());
    ptr.release();
    input_data_.push_back(Data(NodeArg(name, &SequenceTensorType<T>::s_sequence_tensor_type_proto), std::move(value),
                               optional<float>(), optional<float>()));
>>>>>>> f13b6676
  }

  template <typename TKey, typename TVal>
  void AddInput(const char* name, const std::map<TKey, TVal>& val) {
    std::unique_ptr<std::map<TKey, TVal>> ptr = onnxruntime::make_unique<std::map<TKey, TVal>>(val);
    OrtValue value;
    value.Init(ptr.release(),
               DataTypeImpl::GetType<std::map<TKey, TVal>>(),
               DataTypeImpl::GetType<std::map<TKey, TVal>>()->GetDeleteFunc());
    input_data_.push_back(Data(NodeArg(name, &MMapType<TKey, TVal>::s_map_type_proto), std::move(value), optional<float>(), optional<float>()));
  }

  template <typename T>
  void AddMissingOptionalInput() {
    std::string name;  // empty == input doesn't exist
    input_data_.push_back(Data(NodeArg(name, &TTensorType<T>::s_type_proto), OrtValue(), optional<float>(), optional<float>()));
  }

  template <typename T>
  void AddOutput(const char* name, const std::vector<int64_t>& dims, const std::initializer_list<T>& expected_values) {
    AddData(output_data_, name, dims, expected_values.begin(), expected_values.size());
  }

  template <typename T>
  void AddOutput(const char* name, const std::vector<int64_t>& dims, const std::vector<T>& expected_values) {
    AddData(output_data_, name, dims, expected_values.data(), expected_values.size());
  }

  template <typename T>
  void AddMissingOptionalOutput() {
    std::string name;  // empty == input doesn't exist
    output_data_.push_back(Data(NodeArg(name, &TTensorType<T>::s_type_proto), OrtValue(), optional<float>(), optional<float>()));
  }

  // Add other registered types, possibly experimental
  template <typename T>
  void AddOutput(const char* name, const T& val) {
    auto mltype = DataTypeImpl::GetType<T>();
    ORT_ENFORCE(mltype != nullptr, "T must be a registered cpp type");
    auto ptr = onnxruntime::make_unique<T>(val);
    OrtValue value;
    value.Init(ptr.get(), mltype, mltype->GetDeleteFunc());
    ptr.release();
    output_data_.push_back(Data(NodeArg(name, mltype->GetTypeProto()), std::move(value), optional<float>(), optional<float>()));
  }

  template <typename T>
  void AddOutput(const char* name, T&& val) {
    auto mltype = DataTypeImpl::GetType<T>();
    ORT_ENFORCE(mltype != nullptr, "T must be a registered cpp type");
    auto ptr = onnxruntime::make_unique<T>(std::move(val));
    OrtValue value;
    value.Init(ptr.get(), mltype, mltype->GetDeleteFunc());
    ptr.release();
    output_data_.push_back(Data(NodeArg(name, mltype->GetTypeProto()), std::move(value), optional<float>(), optional<float>()));
  }

  // Add non tensor output
  template <typename TKey, typename TVal>
  void AddOutput(const char* name, const std::vector<std::map<TKey, TVal>>& val) {
    auto ptr = onnxruntime::make_unique<std::vector<std::map<TKey, TVal>>>(val);
    OrtValue ml_value;
    ml_value.Init(ptr.release(),
                  DataTypeImpl::GetType<std::vector<std::map<TKey, TVal>>>(),
                  DataTypeImpl::GetType<std::vector<std::map<TKey, TVal>>>()->GetDeleteFunc());
    output_data_.push_back(Data(NodeArg(name, &VectorOfMapType<TKey, TVal>::s_vec_map_type_proto), std::move(ml_value), optional<float>(), optional<float>()));
  }

  void AddCustomOpRegistry(std::shared_ptr<CustomRegistry> registry) {
    custom_schema_registries_.push_back(registry->GetOpschemaRegistry());
    custom_session_registries_.push_back(registry);
  }

  void SetOutputAbsErr(const char* name, float v);
  void SetOutputRelErr(const char* name, float v);

  // Number of times to call InferenceSession::Run. The same feeds are used each time.
  // e.g. used to verify the generator ops behave as expected
  void SetNumRunCalls(int n) {
    ORT_ENFORCE(n > 0);
    num_run_calls_ = n;
  }

  template <typename T>
  void AddAttribute(std::string name, T value) {
    // Generate a the proper AddAttribute call for later
    add_attribute_funcs_.emplace_back(
        [name = std::move(name), value = std::move(value)](onnxruntime::Node& node) { node.AddAttribute(name, value); });
  }

  enum class ExpectResult {
    kExpectSuccess,
    kExpectFailure
  };

  void Run(ExpectResult expect_result = ExpectResult::kExpectSuccess, const std::string& expected_failure_string = "",
           const std::unordered_set<std::string>& excluded_provider_types = {},
           const RunOptions* run_options = nullptr,
           std::vector<std::unique_ptr<IExecutionProvider>>* execution_providers = nullptr,
           bool sequential_execution = true);

  void Run(const SessionOptions& session_options,
           ExpectResult expect_result = ExpectResult::kExpectSuccess,
           const std::string& expected_failure_string = "",
           const std::unordered_set<std::string>& excluded_provider_types = {},
           const RunOptions* run_options = nullptr,
           std::vector<std::unique_ptr<IExecutionProvider>>* execution_providers = nullptr);

  struct Data {
    onnxruntime::NodeArg def_;
    OrtValue data_;
    optional<float> relative_error_;
    optional<float> absolute_error_;
    Data(onnxruntime::NodeArg&& def, OrtValue&& data, optional<float>&& rel, optional<float>&& abs) : def_(std::move(def)), data_(std::move(data)), relative_error_(std::move(rel)), absolute_error_(abs) {}
    Data(Data&&) = default;
    Data& operator=(Data&&) = default;
  };

 protected:
  virtual void AddNodes(onnxruntime::Graph& graph,
                        std::vector<onnxruntime::NodeArg*>& graph_input_defs,
                        std::vector<onnxruntime::NodeArg*>& graph_output_defs,
                        std::vector<std::function<void(onnxruntime::Node& node)>>& add_attribute_funcs);

  void AddInitializers(onnxruntime::Graph& graph);

  void FillFeedsAndOutputNames(std::unordered_map<std::string, OrtValue>& feeds,
                               std::vector<std::string>& output_names);

  std::unique_ptr<onnxruntime::Model> BuildGraph();

  const char* op_;

#ifndef NDEBUG
  bool run_called_{};
#endif

 private:
  template <typename T>
  void AddData(std::vector<Data>& data, const char* name,
               const std::vector<int64_t>& dims, const T* values,
               int64_t values_count, bool is_initializer = false) {
    try {
      TensorShape shape{dims};
      ORT_ENFORCE(shape.Size() == values_count, values_count,
                  " input values doesn't match tensor size of ", shape.Size());

      auto allocator = test::AllocatorManager::Instance().GetAllocator(CPU);
      auto p_tensor = onnxruntime::make_unique<Tensor>(DataTypeImpl::GetType<T>(),
                                                       shape,
                                                       allocator);

      auto* data_ptr = p_tensor->template MutableData<T>();
      for (int64_t i = 0; i < values_count; i++) {
        data_ptr[i] = values[i];
      }

      std::vector<int64_t> dims_for_proto{dims};
      if (add_symbolic_dim_to_tensor_data_ >= 0 &&
          dims.size() > static_cast<size_t>(add_symbolic_dim_to_tensor_data_)) {
        dims_for_proto[add_symbolic_dim_to_tensor_data_] = -1;
      }

      TTypeProto<T> type_proto(add_shape_to_tensor_data_ ? &dims_for_proto : nullptr);
      OrtValue value;
      value.Init(p_tensor.release(), DataTypeImpl::GetType<Tensor>(), DataTypeImpl::GetType<Tensor>()->GetDeleteFunc());
      data.push_back(Data(NodeArg(name, &type_proto), std::move(value), optional<float>(), optional<float>()));
      if (is_initializer)
        initializer_index_.push_back(data.size() - 1);
    } catch (const std::exception& ex) {
      std::cerr << "AddData for '" << name << "' threw: " << ex.what();
      throw;
    }
  }

  template <typename T>
  void AddSeqData(std::vector<Data>& data, const char* name, const SeqTensors<T>& seq_tensors) {
    auto mltype = DataTypeImpl::GetType<TensorSeq>();
    ORT_ENFORCE(mltype != nullptr, "TensorSeq must be a registered cpp type");
    auto ptr = std::make_unique<TensorSeq>();
    ptr->dtype = DataTypeImpl::GetType<T>();
    auto num_tensors = seq_tensors.tensors.size();
    ptr->tensors.resize(num_tensors);
    for (int i = 0; i < num_tensors; ++i) {
      TensorShape shape{seq_tensors.tensors[i].shape};
      auto values_count = static_cast<int64_t>(seq_tensors.tensors[i].data.size());
      ORT_ENFORCE(shape.Size() == values_count, values_count,
                  " input values doesn't match tensor size of ", shape.Size());

      auto allocator = test::AllocatorManager::Instance().GetAllocator(CPU);
      auto& tensor = ptr->tensors[i];

      tensor = Tensor(DataTypeImpl::GetType<T>(),
                      shape,
                      allocator);

      auto* data_ptr = tensor.template MutableData<T>();
      for (int64_t x = 0; x < values_count; ++x) {
        data_ptr[x] = seq_tensors.tensors[i].data[x];
      }
    }

    OrtValue value;
    value.Init(ptr.get(), mltype, mltype->GetDeleteFunc());
    ptr.release();
    data.push_back(Data(NodeArg(name, &s_sequence_tensor_type_proto<T>), std::move(value), optional<float>(), optional<float>()));
  }

  void ExecuteModel(Model& model, InferenceSession& session_object, ExpectResult expect_result,
                    const std::string& expected_failure_string, const RunOptions* run_options,
                    std::unordered_map<std::string, OrtValue> feeds, std::vector<std::string> output_names,
                    const std::string& provider_type);

  const char* domain_;
  int opset_version_;
  bool add_shape_to_tensor_data_ = true;
  int add_symbolic_dim_to_tensor_data_ = -1;
  int num_run_calls_ = 1;
  std::vector<Data> input_data_;
  std::vector<Data> output_data_;
  std::vector<size_t> initializer_index_;
  std::vector<std::function<void(onnxruntime::Node& node)>> add_attribute_funcs_;

  IOnnxRuntimeOpSchemaRegistryList custom_schema_registries_;
  std::vector<std::shared_ptr<CustomRegistry>> custom_session_registries_;
};

template <typename TException>
void ExpectThrow(OpTester& test, const std::string& error_msg) {
  try {
    test.Run();
    // should throw and not reach this
    EXPECT_TRUE(false) << "Expected Run() to throw";
  } catch (TException ex) {
    EXPECT_THAT(ex.what(), testing::HasSubstr(error_msg));
  }
}

void DebugTrap();

void Check(const OpTester::Data& expected_data, const Tensor& output_tensor, const std::string& provider_type);

// Only used for CUDA test since no toher kernel has float 16 support
#ifdef USE_CUDA
inline void ConvertFloatToMLFloat16(const float* f_datat, MLFloat16* h_data, int input_size) {
  auto in_vector = ConstEigenVectorMap<float>(f_datat, input_size);
  auto output_vector = EigenVectorMap<Eigen::half>(static_cast<Eigen::half*>(static_cast<void*>(h_data)), input_size);
  output_vector = in_vector.template cast<Eigen::half>();
}
#endif

inline void ConvertMLFloat16ToFloat(const MLFloat16* h_data, float* f_data, int input_size) {
  auto in_vector = ConstEigenVectorMap<Eigen::half>(static_cast<const Eigen::half*>(static_cast<const void*>(h_data)), input_size);
  auto output_vector = EigenVectorMap<float>(f_data, input_size);
  output_vector = in_vector.template cast<float>();
}

}  // namespace test
}  // namespace onnxruntime<|MERGE_RESOLUTION|>--- conflicted
+++ resolved
@@ -251,44 +251,12 @@
 
   template <typename T>
   void AddSeqInput(const char* name, const SeqTensors<T>& seq_tensors) {
-<<<<<<< HEAD
     AddSeqData<T>(input_data_, name, seq_tensors);
   }
 
   template <typename T>
   void AddSeqOutput(const char* name, const SeqTensors<T>& seq_tensors) {
     AddSeqData<T>(output_data_, name, seq_tensors);
-=======
-    auto mltype = DataTypeImpl::GetType<TensorSeq>();
-    ORT_ENFORCE(mltype != nullptr, "TensorSeq must be a registered cpp type");
-    auto ptr = onnxruntime::make_unique<TensorSeq>();
-    auto num_tensors = seq_tensors.tensors.size();
-    ptr->tensors.resize(num_tensors);
-    for (int i = 0; i < num_tensors; ++i) {
-      TensorShape shape{seq_tensors.tensors[i].shape};
-      auto values_count = static_cast<int64_t>(seq_tensors.tensors[i].data.size());
-      ORT_ENFORCE(shape.Size() == values_count, values_count,
-                  " input values doesn't match tensor size of ", shape.Size());
-
-      auto allocator = test::AllocatorManager::Instance().GetAllocator(CPU);
-      auto& tensor = ptr->tensors[i];
-
-      tensor = Tensor(DataTypeImpl::GetType<T>(),
-                      shape,
-                      allocator);
-
-      auto* data_ptr = tensor.template MutableData<T>();
-      for (int64_t x = 0; x < values_count; ++x) {
-        data_ptr[x] = seq_tensors.tensors[i].data[x];
-      }
-    }
-
-    OrtValue value;
-    value.Init(ptr.get(), mltype, mltype->GetDeleteFunc());
-    ptr.release();
-    input_data_.push_back(Data(NodeArg(name, &SequenceTensorType<T>::s_sequence_tensor_type_proto), std::move(value),
-                               optional<float>(), optional<float>()));
->>>>>>> f13b6676
   }
 
   template <typename TKey, typename TVal>
@@ -494,7 +462,8 @@
     OrtValue value;
     value.Init(ptr.get(), mltype, mltype->GetDeleteFunc());
     ptr.release();
-    data.push_back(Data(NodeArg(name, &s_sequence_tensor_type_proto<T>), std::move(value), optional<float>(), optional<float>()));
+    data.push_back(Data(NodeArg(name, &SequenceTensorType<T>::s_sequence_tensor_type_proto), std::move(value),
+                        optional<float>(), optional<float>()));
   }
 
   void ExecuteModel(Model& model, InferenceSession& session_object, ExpectResult expect_result,
